import numpy as np


def calc_pcd(X, n_remove=0):

    N = X.shape[0]
    M = X.shape[1]

    if n_remove <= (N - M):
        if n_remove < 0:
            n_remove = 0
        else:
            pass
    else:
        n_remove = N - M

    extremes_min = np.argmin(X, axis=0)
    extremes_max = np.argmax(X, axis=0)

    min_vals = np.min(X, axis=0)
    max_vals = np.max(X, axis=0)

    extremes = np.concatenate((extremes_min, extremes_max))

    X = (X - min_vals) / (max_vals - min_vals)

    H = np.arange(N)
    d = np.full(N, np.inf)

    I = np.argsort(X, axis=0, kind='mergesort')

    # sort the objective space values for the whole matrix
    _X = X[I, np.arange(M)]

    # calculate the distance from each point to the last and next
    dist = np.row_stack([_X, np.full(M, np.inf)]) - np.row_stack([np.full(M, -np.inf), _X])

    # prepare the distance to last and next vectors
    dist_to_last, dist_to_next = dist, np.copy(dist)
    dist_to_last, dist_to_next = dist_to_last[:-1], dist_to_next[1:]

    # if we divide by zero because all values in one columns are equal replace by none
    dist_to_last[np.isnan(dist_to_last)] = 0.0
    dist_to_next[np.isnan(dist_to_next)] = 0.0

    # sum up the distance to next and last and norm by objectives - also reorder from sorted list
    J = np.argsort(I, axis=0)
    _d = np.sum(dist_to_last[J, np.arange(M)] + dist_to_next[J, np.arange(M)], axis=1)
    d[H] = _d
    d[extremes] = np.inf

    n_removed = 0

    #While n_remove not acheived
    while n_removed < (n_remove - 1):

        #Obtain element to drop
        _d = d[H]
        _k = np.argmin(_d)
        k = H[_k]

        H = H[H != k]

        #Update index
        n_removed = n_removed + 1

        I = np.argsort(X[H].copy(), axis=0, kind='mergesort')

        # sort the objective space values for the whole matrix
        _X = X[H].copy()[I, np.arange(M)]

        # calculate the distance from each point to the last and next
        dist = np.row_stack([_X, np.full(M, np.inf)]) - np.row_stack([np.full(M, -np.inf), _X])

        # prepare the distance to last and next vectors
        dist_to_last, dist_to_next = dist, np.copy(dist)
        dist_to_last, dist_to_next = dist_to_last[:-1], dist_to_next[1:]

        # if we divide by zero because all values in one columns are equal replace by none
        dist_to_last[np.isnan(dist_to_last)] = 0.0
        dist_to_next[np.isnan(dist_to_next)] = 0.0

        # sum up the distance to next and last and norm by objectives - also reorder from sorted list
        J = np.argsort(I, axis=0)
        _d = np.sum(dist_to_last[J, np.arange(M)] + dist_to_next[J, np.arange(M)], axis=1)
        d[H] = _d
        d[extremes] = np.inf
<<<<<<< HEAD
    
    # Divide by number of objectives to obtain correct metric
    d = d / M
    
=======

>>>>>>> 4f87f1cf
    return d
<|MERGE_RESOLUTION|>--- conflicted
+++ resolved
@@ -1,7 +1,7 @@
 import numpy as np
 
 
-def calc_pcd(X, n_remove=0):
+def calc_pcd(X: np.ndarray, n_remove=0):
 
     N = X.shape[0]
     M = X.shape[1]
@@ -85,12 +85,8 @@
         _d = np.sum(dist_to_last[J, np.arange(M)] + dist_to_next[J, np.arange(M)], axis=1)
         d[H] = _d
         d[extremes] = np.inf
-<<<<<<< HEAD
-    
+
     # Divide by number of objectives to obtain correct metric
     d = d / M
-    
-=======
 
->>>>>>> 4f87f1cf
     return d
