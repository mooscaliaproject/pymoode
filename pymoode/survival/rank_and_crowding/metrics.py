# External
import numpy as np
from scipy.spatial.distance import pdist, squareform

# pymoo imports
from pymoo.util.misc import find_duplicates


# =========================================================================================================
# Checks compilation
# =========================================================================================================

try:
    from pymoode.cython.info import info
    if info() == "This file was based on pymoo to check compilation success":
        IS_COMPILED = True
    else:
        IS_COMPILED = False
except Exception:
    IS_COMPILED = False


# =========================================================================================================
# pymoode imports and definitions
# =========================================================================================================


if IS_COMPILED:

    from pymoode.cython.mnn import calc_mnn, calc_2nn
    from pymoode.cython.pruning_cd import calc_pcd

    def calc_mnn_nds(F, n_remove: int = 0):
        return calc_mnn(F, n_remove=n_remove)

    def calc_2nn_nds(F, n_remove: int = 0):
        return calc_2nn(F, n_remove=n_remove)

    def calc_pcd_nds(F, n_remove: int = 0):
        return calc_pcd(F, n_remove=n_remove)

else:

    print("WARNING: Failed to import cython modules. Slow implementation on.")
    from pymoode.misc.mnn import calc_mnn
    from pymoode.misc.pruning_cd import calc_pcd

    def calc_mnn_nds(F, n_remove: int = 0):
        return calc_mnn(F, n_remove=n_remove, twonn=False)

    def calc_2nn_nds(F, n_remove: int = 0):
        return calc_mnn(F, n_remove=n_remove, twonn=True)

    def calc_pcd_nds(F, n_remove: int = 0):
        return calc_pcd(F, n_remove=n_remove)


def get_crowding_function(label):

    if label == "cd":
        fun = FunctionalDiversity(calc_crowding_distance, filter_out_duplicates=False)
    elif (label == "pcd") or (label == "pruning-cd"):
        fun = FunctionalDiversity(calc_pcd_nds, filter_out_duplicates=True)
    elif label == "ce":
        fun = FunctionalDiversity(calc_crowding_entropy, filter_out_duplicates=True)
    elif label == "mnn":
        fun = FuncionalDiversityMNN(calc_mnn_nds, filter_out_duplicates=True)
    elif label == "2nn":
        fun = FuncionalDiversityMNN(calc_2nn_nds, filter_out_duplicates=True)
    elif hasattr(label, "__call__"):
        fun = FunctionalDiversity(label, filter_out_duplicates=True)
    elif isinstance(label, CrowdingDiversity):
        fun = label
    else:
        raise KeyError("Crwoding function not defined")
    return fun


# =========================================================================================================
# Implementation
# =========================================================================================================


class CrowdingDiversity:
    
    def __init__(self, *args, **kwargs) -> None:
        """Instantiates an operator that calculates crowding metrics given an array of objectives F
        """
        pass

<<<<<<< HEAD
    def do(self, F, n_remove=0, **kwargs):
        """Returns a crowding metric defined in the method of signature ``_do(F, n_remove=None, **kwargs)``

        Parameters
        ----------
        F : _type_
            _description_
        n_remove : int, optional
            _description_, by default 0

        Returns
        -------
        _type_
            _description_
=======
    def do(self, F: np.ndarray, n_remove: int = 0) -> np.ndarray:
        """Computes diversity metric for a given objective space

        Parameters
        ----------
        F : 2d array like
        Objective space (each row represents an individual and each column an objective)

        n_remove : int, optional
            Number of individuals to be removed (in case of recursive elimination), by default 0

        Returns
        -------
        np.ndarray
            Diversity metric (1d)
>>>>>>> 4f87f1cf
        """
        # Converting types Python int to Cython int would fail in some cases converting to long instead
        n_remove = np.intc(n_remove)
        F = np.array(F, dtype=np.double)
        return self._do(F, n_remove=n_remove, **kwargs)

    def _do(self, F, n_remove=None, **kwargs):
        pass


class FunctionalDiversity(CrowdingDiversity):

    def __init__(self, function=None, filter_out_duplicates=True):
        """Operator to evaluate crowding metrics with useful strategies of filtering out duplicates

        Parameters
        ----------
        function : Callable, optional
            Function in the format ``func(F, n_remove=None, **kwargs)``
            that should return crowding metrics. By default None
        
        filter_out_duplicates : bool, optional
            Either of not to filter out duplicates before calculating crowding metrics, by default True
        """
        self.function = function
        self.filter_out_duplicates = filter_out_duplicates
        super().__init__()

    def _do(self, F, **kwargs):

        n_points, _ = F.shape

        if n_points <= 2:
            return np.full(n_points, np.inf)

        else:

            if self.filter_out_duplicates:
                # filter out solutions which are duplicates - duplicates get a zero finally
                is_unique = np.where(np.logical_not(find_duplicates(F, epsilon=1e-32)))[0]
            else:
                # set every point to be unique without checking it
                is_unique = np.arange(n_points)

            # index the unique points of the array
            _F = F[is_unique]

            _d = self.function(_F, **kwargs)

            d = np.zeros(n_points)
            d[is_unique] = _d

        return d


class FuncionalDiversityMNN(FunctionalDiversity):

    def _do(self, F, **kwargs):

        n_points, n_obj = F.shape

        if n_points <= n_obj:
            return np.full(n_points, np.inf)

        else:
            return super()._do(F, **kwargs)


<<<<<<< HEAD
def calc_crowding_entropy(F, **kwargs):
    """Wang, Y.-N., Wu, L.-H. & Yuan, X.-F., 2010. Multi-objective self-adaptive differential 
    evolution with elitist archive and crowding entropy-based diversity measure. 
=======
def calc_crowding_entropy(F, **kwargs) -> np.ndarray:
    """Wang, Y.-N., Wu, L.-H. & Yuan, X.-F., 2010. Multi-objective self-adaptive differential
    evolution with elitist archive and crowding entropy-based diversity measure.
>>>>>>> 4f87f1cf
    Soft Comput., 14(3), pp. 193-209.

    Parameters
    ----------
    F : 2d array like
<<<<<<< HEAD
        Objective functions.
=======
        Objective space (each row represents an individual and each column an objective)
>>>>>>> 4f87f1cf

    Returns
    -------
    crowding_enropies : 1d array
    """

    n_points, n_obj = F.shape

    # sort each column and get index
    I = np.argsort(F, axis=0, kind='mergesort')

    # sort the objective space values for the whole matrix
    F = F[I, np.arange(n_obj)]

    # calculate the distance from each point to the last and next
    dist = np.row_stack([F, np.full(n_obj, np.inf)]) - np.row_stack([np.full(n_obj, -np.inf), F])

    # calculate the norm for each objective - set to NaN if all values are equal
    norm = np.max(F, axis=0) - np.min(F, axis=0)
    norm[norm == 0] = np.nan

    # prepare the distance to last and next vectors
    dl = dist.copy()[:-1]
    du = dist.copy()[1:]

    # Fix nan
    dl[np.isnan(dl)] = 0.0
    du[np.isnan(du)] = 0.0

    # Total distance
    cd = dl + du

    # Get relative positions
    pl = (dl[1:-1] / cd[1:-1])
    pu = (du[1:-1] / cd[1:-1])

    # Entropy
    entropy = np.row_stack([np.full(n_obj, np.inf),
                            -(pl * np.log2(pl) + pu * np.log2(pu)),
                            np.full(n_obj, np.inf)])

    # Crowding entropy
    J = np.argsort(I, axis=0)
    _cej = cd[J, np.arange(n_obj)] * entropy[J, np.arange(n_obj)] / norm
    _cej[np.isnan(_cej)] = 0.0
    ce = _cej.sum(axis=1)

    return ce


def calc_crowding_distance(F: np.ndarray, **kwargs) -> np.ndarray:
    """Pymoo's native function to compute crowding distances

    Parameters
    ----------
    F : 2d array like
        Objective space (each row represents an individual and each column an objective)

    Returns
    -------
    crwoding_distances : 1d array
    """
    _, n_obj = F.shape

    # sort each column and get index
    I = np.argsort(F, axis=0, kind='mergesort')

    # sort the objective space values for the whole matrix
    F = F[I, np.arange(n_obj)]

    # calculate the distance from each point to the last and next
    dist = np.row_stack([F, np.full(n_obj, np.inf)]) - np.row_stack([np.full(n_obj, -np.inf), F])

    # calculate the norm for each objective - set to NaN if all values are equal
    norm = np.max(F, axis=0) - np.min(F, axis=0)
    norm[norm == 0] = np.nan

    # prepare the distance to last and next vectors
    dist_to_last, dist_to_next = dist, np.copy(dist)
    dist_to_last, dist_to_next = dist_to_last[:-1] / norm, dist_to_next[1:] / norm

    # if we divide by zero because all values in one columns are equal replace by none
    dist_to_last[np.isnan(dist_to_last)] = 0.0
    dist_to_next[np.isnan(dist_to_next)] = 0.0

    # sum up the distance to next and last and norm by objectives - also reorder from sorted list
    J = np.argsort(I, axis=0)
    cd = np.sum(dist_to_last[J, np.arange(n_obj)] + dist_to_next[J, np.arange(n_obj)], axis=1) / n_obj

    return cd


def calc_mnn_fast(F, **kwargs):
    return _calc_mnn_fast(F, F.shape[1], **kwargs)


def calc_2nn_fast(F, **kwargs):
    return _calc_mnn_fast(F, 2, **kwargs)


def _calc_mnn_fast(F, n_neighbors, **kwargs):

    # calculate the norm for each objective - set to NaN if all values are equal
    norm = np.max(F, axis=0) - np.min(F, axis=0)
    norm[norm == 0] = 1.0

    # F normalized
    F = (F - F.min(axis=0)) / norm

    # Distances pairwise (Inefficient)
    D = squareform(pdist(F, metric="sqeuclidean"))

    # M neighbors
    M = F.shape[1]
    _D = np.partition(D, range(1, M+1), axis=1)[:, 1:M+1]

    # Metric d
    d = np.prod(_D, axis=1)

    # Set top performers as np.inf
    _extremes = np.concatenate((np.argmin(F, axis=0), np.argmax(F, axis=0)))
    d[_extremes] = np.inf

    return d<|MERGE_RESOLUTION|>--- conflicted
+++ resolved
@@ -82,28 +82,12 @@
 
 
 class CrowdingDiversity:
-    
+
     def __init__(self, *args, **kwargs) -> None:
         """Instantiates an operator that calculates crowding metrics given an array of objectives F
         """
         pass
 
-<<<<<<< HEAD
-    def do(self, F, n_remove=0, **kwargs):
-        """Returns a crowding metric defined in the method of signature ``_do(F, n_remove=None, **kwargs)``
-
-        Parameters
-        ----------
-        F : _type_
-            _description_
-        n_remove : int, optional
-            _description_, by default 0
-
-        Returns
-        -------
-        _type_
-            _description_
-=======
     def do(self, F: np.ndarray, n_remove: int = 0) -> np.ndarray:
         """Computes diversity metric for a given objective space
 
@@ -119,7 +103,6 @@
         -------
         np.ndarray
             Diversity metric (1d)
->>>>>>> 4f87f1cf
         """
         # Converting types Python int to Cython int would fail in some cases converting to long instead
         n_remove = np.intc(n_remove)
@@ -140,7 +123,7 @@
         function : Callable, optional
             Function in the format ``func(F, n_remove=None, **kwargs)``
             that should return crowding metrics. By default None
-        
+
         filter_out_duplicates : bool, optional
             Either of not to filter out duplicates before calculating crowding metrics, by default True
         """
@@ -188,25 +171,15 @@
             return super()._do(F, **kwargs)
 
 
-<<<<<<< HEAD
-def calc_crowding_entropy(F, **kwargs):
-    """Wang, Y.-N., Wu, L.-H. & Yuan, X.-F., 2010. Multi-objective self-adaptive differential 
-    evolution with elitist archive and crowding entropy-based diversity measure. 
-=======
 def calc_crowding_entropy(F, **kwargs) -> np.ndarray:
     """Wang, Y.-N., Wu, L.-H. & Yuan, X.-F., 2010. Multi-objective self-adaptive differential
     evolution with elitist archive and crowding entropy-based diversity measure.
->>>>>>> 4f87f1cf
     Soft Comput., 14(3), pp. 193-209.
 
     Parameters
     ----------
     F : 2d array like
-<<<<<<< HEAD
-        Objective functions.
-=======
         Objective space (each row represents an individual and each column an objective)
->>>>>>> 4f87f1cf
 
     Returns
     -------
