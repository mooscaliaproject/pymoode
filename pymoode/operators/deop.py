# Native
from abc import abstractmethod
from typing import Optional, Union

# External
import numpy as np

# pymoo
from pymoo.core.crossover import Crossover
from pymoo.core.population import Population
from pymoo.core.problem import Problem


# =========================================================================================================
# Implementation
# =========================================================================================================

class DifferentialOperator(Crossover):

    def __init__(self, n_parents=None, **kwargs):
        """White label for differential evolution operators

        Parameters
        ----------
        n_parents : int | None, optional
            Number of parents necessary in its operations. Useful for compatibility with pymoo.
        """
        # __init__ operator
        super().__init__(n_parents=n_parents, n_offsprings=1, prob=1.0, **kwargs)

<<<<<<< HEAD
=======

>>>>>>> 4f87f1cf
    @staticmethod
    def default_prepare(pop: Population, parents: Union[Population, np.ndarray]):
        """Utility function that converts population and parents from pymoo Selection to pop and X

        Parameters
        ----------
        pop : Population
            pymoo population

<<<<<<< HEAD
        parents : Population | np.array (n_samples, n_parents) | None
=======
        parents : Population | np.ndarray (n_samples, n_parents) | None
>>>>>>> 4f87f1cf
            Parent population or indices

        Returns
        -------
        pop, X : Population (n_samples, n_parents), np.ndarray (n_parents, n_samples, n_var)
            Population and corresponding decision variables
        """
        # Convert pop if parents is not None
        if parents is not None:
            pop = pop[parents]

        # Get all X values for mutation parents
        X = np.swapaxes(pop, 0, 1).get("X")
        return pop, X

    @abstractmethod
    def do(
        self,
        problem: Problem,
        pop: Population,
        parents: Optional[Union[Population, np.ndarray]] = None,
        **kwargs
    ):
        pass

    @abstractmethod
    def _do(self, problem: Problem, X: np.ndarray, **kwargs):
        pass<|MERGE_RESOLUTION|>--- conflicted
+++ resolved
@@ -28,10 +28,6 @@
         # __init__ operator
         super().__init__(n_parents=n_parents, n_offsprings=1, prob=1.0, **kwargs)
 
-<<<<<<< HEAD
-=======
-
->>>>>>> 4f87f1cf
     @staticmethod
     def default_prepare(pop: Population, parents: Union[Population, np.ndarray]):
         """Utility function that converts population and parents from pymoo Selection to pop and X
@@ -41,11 +37,7 @@
         pop : Population
             pymoo population
 
-<<<<<<< HEAD
-        parents : Population | np.array (n_samples, n_parents) | None
-=======
         parents : Population | np.ndarray (n_samples, n_parents) | None
->>>>>>> 4f87f1cf
             Parent population or indices
 
         Returns
