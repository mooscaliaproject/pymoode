import os
import sys
from setuptools import find_packages, setup, Extension

import numpy as np

# ---------------------------------------------------------------------------------------------------------
# ADD MARKED HTML FILES FOR CYTHON
# ---------------------------------------------------------------------------------------------------------

mark_cython = False
if "--mark_cython" in sys.argv:
    mark_cython = True
    sys.argv.remove("--mark_cython")

if mark_cython:
    import Cython.Compiler.Options
    Cython.Compiler.Options.annotate = True

# ---------------------------------------------------------------------------------------------------------
# HANDLING CYTHON FILES
# ---------------------------------------------------------------------------------------------------------

do_cythonize = False
if "--cythonize" in sys.argv:
    do_cythonize = True
    sys.argv.remove("--cythonize")

ext_modules = []
cython_folder = os.path.join("pymoode", "cython")
cython_files = os.listdir(cython_folder)

# if the pyx files should be translated and then compiled
if do_cythonize:
    from Cython.Build import cythonize
    ext_modules = cythonize(["pymoode/cython/*.pyx"])

# otherwise use the existing pyx files - normal case during pip installation
else:
    # find all cpp files in czthon folder
    cpp_files = [f for f in cython_files if f.endswith(".cpp")]

    # add for each file an extension object to be compiled
    for source in cpp_files:
        ext = Extension("pymoode.cython.%s" % source[:-4], [os.path.join(cython_folder, source)])
        ext_modules.append(ext)

if len(ext_modules) == 0:
    print('*' * 75)
    print("WARNING: No modules for compilation available.")
    print("Cython .pyx files are available at the github package repository https://github.com/mooscaliaproject/pymoode")
    print("To compile .pyx files, run:")
    print("python setup.py build_ext --inplace --cythonize")
    print("And then:")
    print("python setup.py install")
    print('*' * 75)
    print("If no compilation occurs, .py files will be used instead, which provide the same results but with worse computational time.")
    print('*' * 75)
else:
    print('*' * 75)
    print("External cython modules found.")
    print("To verify compilation success run:")
    print("from pymoode.survival._metrics import IS_COMPILED")
    print("This variable will be True to mark compilation success;")
    print("If no compilation occurs, .py files will be used instead, which provide the same results but with worse computational time.")
    print('*' * 75)
    
# ---------------------------------------------------------------------------------------------------------
# GENERAL
# ---------------------------------------------------------------------------------------------------------

with open("README.md", "r", encoding="utf-8") as fh:
    long_description = fh.read()
    
BASE_PACKAGE = 'pymoode'

base_kwargs = dict(
    name = 'pymoode',
    packages = [BASE_PACKAGE] + [f"{BASE_PACKAGE}." + e for e in find_packages(where=BASE_PACKAGE)],
<<<<<<< HEAD
    version = '0.2.1',
=======
    version = '0.2.2.dev1',
>>>>>>> 51ac96f4
    license='Apache License 2.0',
    description = 'A Python optimization package using Differential Evolution.',
    long_description=long_description,
    long_description_content_type="text/markdown",
    author = 'Bruno Scalia C. F. Leite',
    author_email = 'mooscaliaproject@gmail.com',
    url = 'https://github.com/mooscaliaproject/pymoode',
    download_url = 'https://github.com/mooscaliaproject/pymoode',
    include_dirs = np.get_include(),
    keywords = ['Multi-objective optimization',
                'GDE3',
                'NSDE',
                'NSDE-R',
                'NSGA-II',
                'Differential Evolution',
                'Genetic Algorithm',
                'Crowding Distances',
                'Evolutionary Algorithms',
                'Evolutionary Optimization'],
    install_requires=[
            'numpy>=1.19.*',
            'pymoo==0.6.*',
            'scipy>=1.7.*',
            'future',
        ],
)

compiled_kwargs = base_kwargs.copy()
compiled_kwargs["ext_modules"] = ext_modules

try:
    setup(**compiled_kwargs)
    print('*' * 75)
    print("External cython modules found.")
    print("To verify compilation success run:")
    print("from pymoode.survival._metrics import IS_COMPILED")
    print('*' * 75)
except:
    print('*' * 75)
    print("Running setup with cython compilation failed.")
    print("Attempt to a pure Python setup.")
    print("If no compilation occurs, .py files will be used instead, which provide the same results but with worse computational time.")
    print('*' * 75)
    setup(**base_kwargs)<|MERGE_RESOLUTION|>--- conflicted
+++ resolved
@@ -77,11 +77,7 @@
 base_kwargs = dict(
     name = 'pymoode',
     packages = [BASE_PACKAGE] + [f"{BASE_PACKAGE}." + e for e in find_packages(where=BASE_PACKAGE)],
-<<<<<<< HEAD
-    version = '0.2.1',
-=======
     version = '0.2.2.dev1',
->>>>>>> 51ac96f4
     license='Apache License 2.0',
     description = 'A Python optimization package using Differential Evolution.',
     long_description=long_description,
