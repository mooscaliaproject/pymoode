import argparse
from distutils.errors import CompileError
import os
import sys
from setuptools import setup, Extension, find_packages
from setuptools.command.build_ext import build_ext


# ---------------------------------------------------------------------------------------------------------
# BASE CONFIGURATION
# ---------------------------------------------------------------------------------------------------------

with open("README.md", "r", encoding="utf-8") as fh:
    long_description = fh.read()

BASE_PACKAGE = 'pymoode'

base_kwargs = dict(
    name = 'pymoode',
    packages = [BASE_PACKAGE] + [f"{BASE_PACKAGE}." + e for e in find_packages(where=BASE_PACKAGE)],
<<<<<<< HEAD
    version = '0.3.0rc2',
=======
    version = '0.3.0dev3',
>>>>>>> 4f87f1cf
    license='Apache License 2.0',
    description = 'A Python optimization package using Differential Evolution.',
    long_description=long_description,
    long_description_content_type="text/markdown",
    author = 'Bruno Scalia C. F. Leite',
    author_email = 'mooscaliaproject@gmail.com',
    url = 'https://github.com/mooscaliaproject/pymoode',
    download_url = 'https://github.com/mooscaliaproject/pymoode',
    keywords = [
            'Differential Evolution',
            'Multi-objective optimization',
            'GDE3',
            'NSDE',
            'NSDE-R',
            'NSGA-II',
            'Genetic Algorithm',
            'Crowding Distances',
            'Evolutionary Algorithms',
            'Evolutionary Optimization',
            'Metaheuristics',
        ],
    install_requires=[
            'numpy>=1.19.0',
<<<<<<< HEAD
            'pymoo==0.6.*',
=======
            'pymoo==0.6.1',
>>>>>>> 4f87f1cf
            'scipy>=1.7.0',
            'future',
        ],
)

# ---------------------------------------------------------------------------------------------------------
# ARGPARSER
# ---------------------------------------------------------------------------------------------------------

parser = argparse.ArgumentParser()

parser.add_argument('--nopyx', dest='nopyx', action='store_true', help='Whether the pyx files shall be considered at all.')
parser.add_argument('--nocython', dest='nocython', action='store_true', help='Whether pyx files shall be cythonized.')
parser.add_argument('--nolibs', dest='nolibs', action='store_true', help='Whether the libraries should be compiled.')
parser.add_argument('--markcython', dest='markcython', action='store_true', help='Whether to mark the html cython files.')

params, _ = parser.parse_known_args()
sys.argv = [arg for arg in sys.argv if not arg.lstrip("-") in params]

# ---------------------------------------------------------------------------------------------------------
# ADD MARKED HTML FILES FOR CYTHON
# ---------------------------------------------------------------------------------------------------------

if params.markcython:
    import Cython.Compiler.Options
    Cython.Compiler.Options.annotate = True

# ---------------------------------------------------------------------------------------------------------
# CLASS TO BUILD EXTENSIONS
# ---------------------------------------------------------------------------------------------------------

# exception that is thrown when the build fails
class CompilingFailed(Exception):
    pass


# try to compile, if not possible throw exception
def construct_build_ext(build_ext):
    class WrappedBuildExt(build_ext):
        def run(self):
            try:
                build_ext.run(self)
            except BaseException as e:
                raise CompilingFailed(e)

        def build_extension(self, ext):
            try:
                build_ext.build_extension(self, ext)
            except BaseException as e:
                raise CompilingFailed(e)

    return WrappedBuildExt

# ---------------------------------------------------------------------------------------------------------
# HANDLING CYTHON FILES
# ---------------------------------------------------------------------------------------------------------

ROOT = os.path.dirname(os.path.realpath(__file__))

if params.nopyx:
    ext_modules = []

else:
    try:
        if params.nocython:
            path = os.path.join(ROOT, "pymoode", "cython")
            pyx = [os.path.join(path, f) for f in os.listdir() if f.endswith(".pyx")]
            ext_modules = [Extension(f"pymoode.cython.{source[:-4]}", [source]) for source in pyx]
        else:
            try:
                from Cython.Build import cythonize
                ext_modules = cythonize("pymoode/cython/*.pyx")
            except ImportError:
                print('*' * 75)
                print("No Cython package found to convert .pyx files.")
                print("If no compilation occurs, .py files will be used instead, which provide the same results but with worse computational time.")
                print('*' * 75)
                ext_modules = []
    except:
        print('*' * 75)
        print("Problems compiling .pyx files.")
        print("If no compilation occurs, .py files will be used instead, which provide the same results but with worse computational time.")
        print('*' * 75)
        ext_modules = []

if not params.nolibs:

    if len(ext_modules) > 0:
        base_kwargs['ext_modules'] = ext_modules

        try:
            import numpy as np
            base_kwargs['include_dirs'] = [np.get_include()]

        except BaseException:
            raise CompileError(
                "NumPy libraries must be installed for compiled extensions! Speedups are not enabled."
            )

        base_kwargs['cmdclass'] = dict(build_ext=construct_build_ext(build_ext))

    else:
        print('*' * 75)
        print("External cython modules found.")
        print("To verify compilation success run:")
        print("from pymoode.survival.rank_and_crowding.metrics import IS_COMPILED")
        print("This variable will be True to mark compilation success;")
        print("If no compilation occurs, .py files will be used instead, which provide the same results but with worse computational time.")
        print('*' * 75)

# ---------------------------------------------------------------------------------------------------------
# RUN SETUP
# ---------------------------------------------------------------------------------------------------------

compiled_kwargs = base_kwargs.copy()
compiled_kwargs["ext_modules"] = ext_modules

try:
    setup(**compiled_kwargs)
    print('*' * 75)
    print("Installation successful at the first attempt.")
    print("To verify compilation success run:")
    print("from pymoode.survival.rank_and_crowding.metrics import IS_COMPILED")
    print('*' * 75)
except:
    print('*' * 75)
    print("Running setup with cython compilation failed.")
    print("Attempt to a pure Python setup.")
    print("If no compilation occurs, .py files will be used instead, which provide the same results but with worse computational time.")
    print('*' * 75)
    setup(**base_kwargs)<|MERGE_RESOLUTION|>--- conflicted
+++ resolved
@@ -18,11 +18,7 @@
 base_kwargs = dict(
     name = 'pymoode',
     packages = [BASE_PACKAGE] + [f"{BASE_PACKAGE}." + e for e in find_packages(where=BASE_PACKAGE)],
-<<<<<<< HEAD
     version = '0.3.0rc2',
-=======
-    version = '0.3.0dev3',
->>>>>>> 4f87f1cf
     license='Apache License 2.0',
     description = 'A Python optimization package using Differential Evolution.',
     long_description=long_description,
@@ -46,11 +42,7 @@
         ],
     install_requires=[
             'numpy>=1.19.0',
-<<<<<<< HEAD
-            'pymoo==0.6.*',
-=======
             'pymoo==0.6.1',
->>>>>>> 4f87f1cf
             'scipy>=1.7.0',
             'future',
         ],
