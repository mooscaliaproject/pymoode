# pymoode
A Python framework for Differential Evolution using [pymoo](https://github.com/anyoptimization/pymoo) (Blank & Deb, 2020).

## Contents
[Install](#install) / [Algorithms](#algorithms) / [Survival Operators](#survival-operators) / [Crowding Metrics](#crowding-metrics) / [Usage](#usage) / [Structure](#structure) / [Citation](#citation) / [References](#references) / [Contact](#contact) / [Acknowledgements](#acknowledgements)

## Install
First, make sure you have a Python 3 environment installed.

From PyPi:
```
pip install pymoode
```

From the current version on github:
```
pip install -e git+https://github.com/mooscalia/pymoode#egg=pymoode
```

## Algorithms
- **DE**: Differential Evolution for single-objective problems proposed by Storn & Price (1997). Other features later implemented are also present, such as dither, jitter, selection variants, and crossover strategies. For details see Price et al. (2005).
- **NSDE**: Non-dominated Sorting Differential Evolution, a multi-objective algorithm that combines DE mutation and crossover operators to NSGA-II (Deb et al., 2002) survival.
- **GDE3**: Generalized Differential Evolution 3, a multi-objective algorithm that combines DE mutation and crossover operators to NSGA-II survival with a hybrid type survival strategy. In this algorithm, individuals might be removed in a one-to-one comparison before truncating the population by the multi-objective survival operator. It was proposed by Kukkonen, S. & Lampinen, J. (2005). Variants with M-Nearest Neighbors and 2-Nearest Neighbors survival are also available.
- **NSDE-R**: Non-dominated Sorting Differential Evolution based on Reference directions (Reddy & Dulikravich, 2019). It is an algorithm for many-objective problems that works as an extension of NSDE using NSGA-III (Deb & Jain, 2014) survival strategy.

## Survival Operators
- **RandAndCrowding**: Flexible structure to implement NSGA-II rank and crowding survival with different options for crowding metric and elimination of individuals.
- **ConstrRankAndCrowding**: A survival operator based on rank and crowding with a special constraint handling approach proposed by Kukkonen, S. & Lampinen, J. (2005).

## Crowding Metrics
- **Crowding Distance** (*'cd'*): Proposed by Deb et al. (2002) in NSGA-II. Imported from *pymoo*.
<<<<<<< HEAD
- **Crowding Entropy** (*'ce'*): Proposed by Wang et al. (2010) in MOSADE.
- ***M*-Nearest Neighbors** (*'mnn'*): Proposed by Kukkonen & Deb (2006) in an extension of GDE3 to many-objective problems.
- **2-Nearest Neighbors** (*'2nn'*): Also proposed by Kukkonen & Deb (2006), it is a variant of M-Nearest Neighbors in which the number of neighbors is two.
=======
- **Pruning Crowding Distance** (*'pruning-cd'* or *'pcd'*): Proposed by Kukkonen & Deb (2006a), it recursively recalculates crowding distances as removes individuals from a population to improve diversity.
- ***M*-Nearest Neighbors** (*'mnn'*): Proposed by Kukkonen & Deb (2006b) in an extension of GDE3 to many-objective problems.
- **2-Nearest Neighbors** (*'2nn'*): Also proposed by Kukkonen & Deb (2006b), it is a variant of M-Nearest Neighbors in which the number of neighbors is two.
- **Crowding Entropy** (*'ce'*): Proposed by Wang et al. (2010) in MOSADE.

Metrics *'pcd'*, *'mnn'*, and *'2nn'* are recursively recalculated as individuals are removed, to improve the population diversity. Therefore, they are implemented using cython to reduce computational time. If compilation fails, .py files are used instead, which makes it slightly slower.
>>>>>>> 024e2139

## Usage
For more examples, see the example notebooks [single](https://github.com/mooscaliaproject/pymoode/blob/main/notebooks/EXAMPLE_SOO.ipynb), [multi](https://github.com/mooscaliaproject/pymoode/blob/main/notebooks/EXAMPLE_MULTI.ipynb), [many](https://github.com/mooscaliaproject/pymoode/blob/main/notebooks/EXAMPLE_MANY.ipynb) objective problems, and a [complete tutorial](https://github.com/mooscaliaproject/pymoode/blob/main/notebooks/tutorial.ipynb)

```python
import numpy as np
import matplotlib.pyplot as plt
from pymoo.problems import get_problem
from pymoo.util.plotting import plot
from pymoo.optimize import minimize
from pymoode.algorithms import GDE3
from pymoode.survival import RankAndCrowding

problem = get_problem("tnk")
pf = problem.pareto_front()
```

```python
gde3 = GDE3(
    pop_size=50, variant="DE/rand/1/bin", CR=0.5, F=(0.0, 0.9),
    survival=RankAndCrowding(crowding_func="pcd")
)
    
res = minimize(problem, gde3, ('n_gen', 200), seed=12)
```

```python
fig, ax = plt.subplots(figsize=[6, 5], dpi=100)
ax.scatter(pf[:, 0], pf[:, 1], color="navy", label="True Front")
ax.scatter(res.F[:, 0], res.F[:, 1], color="firebrick", label="GDE3")
ax.set_ylabel("$f_2$")
ax.set_xlabel("$f_1$")
ax.legend()
fig.tight_layout()
plt.show()
```

<p align="center">
  <img src="images\tnk_gde3.png" alt="tnk_gde3"/>
</p>

Alternatively, on the many-objective problem DTLZ2, it would produce amazing results.

```python
problem = get_problem("dtlz2")
```

```python
gde3mnn = GDE3(
    pop_size=150, variant="DE/rand/1/bin", CR=0.5, F=(0.0, 0.9),
    survival=RankAndCrowding(crowding_func="mnn")
)
    
res = minimize(problem, gde3mnn, ('n_gen', 250), seed=12)
```

<p align="center">
  <img src="images\gde3mnn_example.gif" alt="gde3_dtlz2"/>
</p>

## Structure

```
pymoode
├───algorithms
│   ├───DE
│   ├───GDE3
│   ├───NSDE
│   └───NSDER
├───survival
│   ├───RankAndCrowding
│   └───ConstrRankAndCrowding
├───performance
│   └───SpacingIndicator
└───operators
    ├───dex.py
    │   ├───DEX
    │   └───DEM
    └───des.py
        └───DES
```


## Citation
Please cite this library via its current ResearchGate file:

Leite, B., 2022. pymoode: Differential Evolution in Python. doi:10.13140/RG.2.2.12935.27043

## References
Blank, J. & Deb, K., 2020. pymoo: Multi-Objective Optimization in Python. IEEE Access, Volume 8, pp. 89497-89509.

Deb, K. & Jain, H., 2014. An evolutionary many-objective optimization algorithm using reference-point-based nondominated sorting approach, part I: solving problems with box constraints. IEEE Transactions on Evolutionary Computation, 18(4), pp. 577–601.

Deb, K., Pratap, A., Agarwal, S. & Meyarivan, T. A. M. T., 2002. A Fast and Elitist Multiobjective Genetic Algorithm: NSGA-II. IEEE transactions on evolutionary computation, 6(2), pp. 182-197.

Kukkonen, S. & Deb, K., 2006a. Improved Pruning of Non-Dominated Solutions Based on Crowding Distance for Bi-Objective Optimization Problems. Vancouver, s.n., pp. 1179-1186.

Kukkonen, S. & Deb, K., 2006b. A fast and effective method for pruning of non-dominated solutions in many-objective problems. In: Parallel problem solving from nature-PPSN IX. Berlin: Springer, pp. 553-562.

Kukkonen, S. & Lampinen, J., 2005. GDE3: The third evolution step of generalized differential evolution. 2005 IEEE congress on evolutionary computation, Volume 1, pp. 443-450.

Reddy, S. R. & Dulikravich, G. S., 2019. Many-objective differential evolution optimization based on reference points: NSDE-R. Struct. Multidisc. Optim., Volume 60, pp. 1455-1473.

Price, K. V., Storn, R. M. & Lampinen, J. A., 2005. Differential Evolution: A Practical Approach to Global Optimization. 1st ed. Springer: Berlin.

Storn, R. & Price, K., 1997. Differential evolution–a simple and efficient heuristic for global optimization over continuous spaces. J. Glob. Optim., 11(4), pp. 341-359.

Wang, Y.-N., Wu, L.-H. & Yuan, X.-F., 2010. Multi-objective self-adaptive differential evolution with elitist archive and crowding entropy-based diversity measure. Soft Comput., 14(3), pp. 193-209.

## Contact
e-mail: bruscalia12@gmail.com

## Acknowledgements
To Julian Blank, who created the amazing structure of pymoo, making such a project possible.

To Esly F. da Costa Junior, who made it possible all along.<|MERGE_RESOLUTION|>--- conflicted
+++ resolved
@@ -29,18 +29,12 @@
 
 ## Crowding Metrics
 - **Crowding Distance** (*'cd'*): Proposed by Deb et al. (2002) in NSGA-II. Imported from *pymoo*.
-<<<<<<< HEAD
-- **Crowding Entropy** (*'ce'*): Proposed by Wang et al. (2010) in MOSADE.
-- ***M*-Nearest Neighbors** (*'mnn'*): Proposed by Kukkonen & Deb (2006) in an extension of GDE3 to many-objective problems.
-- **2-Nearest Neighbors** (*'2nn'*): Also proposed by Kukkonen & Deb (2006), it is a variant of M-Nearest Neighbors in which the number of neighbors is two.
-=======
 - **Pruning Crowding Distance** (*'pruning-cd'* or *'pcd'*): Proposed by Kukkonen & Deb (2006a), it recursively recalculates crowding distances as removes individuals from a population to improve diversity.
 - ***M*-Nearest Neighbors** (*'mnn'*): Proposed by Kukkonen & Deb (2006b) in an extension of GDE3 to many-objective problems.
 - **2-Nearest Neighbors** (*'2nn'*): Also proposed by Kukkonen & Deb (2006b), it is a variant of M-Nearest Neighbors in which the number of neighbors is two.
 - **Crowding Entropy** (*'ce'*): Proposed by Wang et al. (2010) in MOSADE.
 
 Metrics *'pcd'*, *'mnn'*, and *'2nn'* are recursively recalculated as individuals are removed, to improve the population diversity. Therefore, they are implemented using cython to reduce computational time. If compilation fails, .py files are used instead, which makes it slightly slower.
->>>>>>> 024e2139
 
 ## Usage
 For more examples, see the example notebooks [single](https://github.com/mooscaliaproject/pymoode/blob/main/notebooks/EXAMPLE_SOO.ipynb), [multi](https://github.com/mooscaliaproject/pymoode/blob/main/notebooks/EXAMPLE_MULTI.ipynb), [many](https://github.com/mooscaliaproject/pymoode/blob/main/notebooks/EXAMPLE_MANY.ipynb) objective problems, and a [complete tutorial](https://github.com/mooscaliaproject/pymoode/blob/main/notebooks/tutorial.ipynb)
